--- conflicted
+++ resolved
@@ -3,11 +3,7 @@
 variables:
   DOCKER_DRIVER: overlay2
   DOCKER_HOST: tcp://docker:2375/
-<<<<<<< HEAD
-  BASE_VERSION: '1.5.1'
-=======
   BASE_VERSION: '2.0.0'
->>>>>>> 823ae7d1
   TZ: UTC
 
 stages:
@@ -103,26 +99,6 @@
     - script/ci-custom.py
 
 lint-python:
-<<<<<<< HEAD
-  <<: *lint
-  script:
-    - script/lint-python
-
-lint-tidy:
-  <<: *lint
-  script:
-    - pio init --ide atom
-    - |
-      if ! patch -R -p0 -s -f --dry-run <script/.neopixelbus.patch; then
-        patch -p0 < script/.neopixelbus.patch
-      fi
-    - script/clang-tidy --all-headers --fix
-    - script/ci-suggest-changes
-
-lint-format:
-  <<: *lint
-  script:
-=======
   <<: *lint
   script:
     - script/lint-python
@@ -137,7 +113,6 @@
 lint-format:
   <<: *lint
   script:
->>>>>>> 823ae7d1
     - script/clang-format -i
     - script/ci-suggest-changes
 
