--- conflicted
+++ resolved
@@ -811,11 +811,8 @@
   id: my_servo
   output: out
   restore: true
-<<<<<<< HEAD
-=======
   min_level: $min_sub
   max_level: $max_sub
->>>>>>> 839fe49e
 
 ttp229_lsf:
 
