--- conflicted
+++ resolved
@@ -315,8 +315,6 @@
   return res;
 }
 
-<<<<<<< HEAD
-=======
 #ifdef ARDUINO_ARCH_ESP8266
 ICACHE_RAM_ATTR InterruptLock::InterruptLock() { xt_state_ = xt_rsil(15); }
 ICACHE_RAM_ATTR InterruptLock::~InterruptLock() { xt_wsr_ps(xt_state_); }
@@ -326,5 +324,4 @@
 ICACHE_RAM_ATTR InterruptLock::~InterruptLock() { portENABLE_INTERRUPTS(); }
 #endif
 
->>>>>>> 65a489eb
 }  // namespace esphome