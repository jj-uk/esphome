#include "uart.h"
#include "esphome/core/log.h"
#include "esphome/core/helpers.h"
#include "esphome/core/application.h"
#include "esphome/core/defines.h"

#ifdef USE_LOGGER
#include "esphome/components/logger/logger.h"
#endif

namespace esphome {
namespace uart {

static const char *TAG = "uart";

<<<<<<< HEAD
#ifdef ARDUINO_ARCH_ESP32
uint8_t next_uart_num = 1;
#endif

#ifdef ARDUINO_ARCH_ESP32
void UARTComponent::setup() {
  ESP_LOGCONFIG(TAG, "Setting up UART...");
  // Use Arduino HardwareSerial UARTs if all used pins match the ones
  // preconfigured by the platform. For example if RX disabled but TX pin
  // is 1 we still want to use Serial.
  if (this->tx_pin_.value_or(1) == 1 && this->rx_pin_.value_or(3) == 3) {
    this->hw_serial_ = &Serial;
  } else {
    this->hw_serial_ = new HardwareSerial(next_uart_num++);
  }
  int8_t tx = this->tx_pin_.has_value() ? *this->tx_pin_ : -1;
  int8_t rx = this->rx_pin_.has_value() ? *this->rx_pin_ : -1;
  uint32_t config = SERIAL_8N1;
  if (this->stop_bits_ == 2)
    config = SERIAL_8N2;
  this->hw_serial_->begin(this->baud_rate_, config, rx, tx);
}

void UARTComponent::dump_config() {
  ESP_LOGCONFIG(TAG, "UART Bus:");
  if (this->tx_pin_.has_value()) {
    ESP_LOGCONFIG(TAG, "  TX Pin: GPIO%d", *this->tx_pin_);
  }
  if (this->rx_pin_.has_value()) {
    ESP_LOGCONFIG(TAG, "  RX Pin: GPIO%d", *this->rx_pin_);
  }
  ESP_LOGCONFIG(TAG, "  Baud Rate: %u baud", this->baud_rate_);
  ESP_LOGCONFIG(TAG, "  Stop bits: %u", this->stop_bits_);
  this->check_logger_conflict_();
}

void UARTComponent::write_byte(uint8_t data) {
  this->hw_serial_->write(data);
  ESP_LOGVV(TAG, "    Wrote 0b" BYTE_TO_BINARY_PATTERN " (0x%02X)", BYTE_TO_BINARY(data), data);
}
void UARTComponent::write_array(const uint8_t *data, size_t len) {
  this->hw_serial_->write(data, len);
  for (size_t i = 0; i < len; i++) {
    ESP_LOGVV(TAG, "    Wrote 0b" BYTE_TO_BINARY_PATTERN " (0x%02X)", BYTE_TO_BINARY(data[i]), data[i]);
  }
}
void UARTComponent::write_str(const char *str) {
  this->hw_serial_->write(str);
  ESP_LOGVV(TAG, "    Wrote \"%s\"", str);
}
bool UARTComponent::read_byte(uint8_t *data) {
  if (!this->check_read_timeout_())
    return false;
  *data = this->hw_serial_->read();
  ESP_LOGVV(TAG, "    Read 0b" BYTE_TO_BINARY_PATTERN " (0x%02X)", BYTE_TO_BINARY(*data), *data);
  return true;
}
bool UARTComponent::peek_byte(uint8_t *data) {
  if (!this->check_read_timeout_())
    return false;
  *data = this->hw_serial_->peek();
  return true;
}
bool UARTComponent::read_array(uint8_t *data, size_t len) {
  if (!this->check_read_timeout_(len))
    return false;
  this->hw_serial_->readBytes(data, len);
  for (size_t i = 0; i < len; i++) {
    ESP_LOGVV(TAG, "    Read 0b" BYTE_TO_BINARY_PATTERN " (0x%02X)", BYTE_TO_BINARY(data[i]), data[i]);
  }

  return true;
}
bool UARTComponent::check_read_timeout_(size_t len) {
  if (this->available() >= len)
    return true;

  uint32_t start_time = millis();
  while (this->available() < len) {
    if (millis() - start_time > 1000) {
      ESP_LOGE(TAG, "Reading from UART timed out at byte %u!", this->available());
      return false;
    }
  }
  return true;
}
int UARTComponent::available() { return this->hw_serial_->available(); }
void UARTComponent::flush() {
  ESP_LOGVV(TAG, "    Flushing...");
  this->hw_serial_->flush();
}
#endif  // ESP32

#ifdef ARDUINO_ARCH_ESP8266
void UARTComponent::setup() {
  ESP_LOGCONFIG(TAG, "Setting up UART bus...");
  // Use Arduino HardwareSerial UARTs if all used pins match the ones
  // preconfigured by the platform. For example if RX disabled but TX pin
  // is 1 we still want to use Serial.
  uint32_t mode = UART_NB_BIT_8 | UART_PARITY_NONE;
  if (this->stop_bits_ == 1)
    mode |= UART_NB_STOP_BIT_1;
  else
    mode |= UART_NB_STOP_BIT_2;
  SerialConfig config = static_cast<SerialConfig>(mode);
  if (this->tx_pin_.value_or(1) == 1 && this->rx_pin_.value_or(3) == 3) {
    this->hw_serial_ = &Serial;
    this->hw_serial_->begin(this->baud_rate_, config);
  } else if (this->tx_pin_.value_or(15) == 15 && this->rx_pin_.value_or(13) == 13) {
    this->hw_serial_ = &Serial;
    this->hw_serial_->begin(this->baud_rate_, config);
    this->hw_serial_->swap();
  } else if (this->tx_pin_.value_or(2) == 2 && this->rx_pin_.value_or(8) == 8) {
    this->hw_serial_ = &Serial1;
    this->hw_serial_->begin(this->baud_rate_, config);
  } else {
    this->sw_serial_ = new ESP8266SoftwareSerial();
    int8_t tx = this->tx_pin_.has_value() ? *this->tx_pin_ : -1;
    int8_t rx = this->rx_pin_.has_value() ? *this->rx_pin_ : -1;
    this->sw_serial_->setup(tx, rx, this->baud_rate_, this->stop_bits_);
  }
}

void UARTComponent::dump_config() {
  ESP_LOGCONFIG(TAG, "UART Bus:");
  if (this->tx_pin_.has_value()) {
    ESP_LOGCONFIG(TAG, "  TX Pin: GPIO%d", *this->tx_pin_);
  }
  if (this->rx_pin_.has_value()) {
    ESP_LOGCONFIG(TAG, "  RX Pin: GPIO%d", *this->rx_pin_);
  }
  ESP_LOGCONFIG(TAG, "  Baud Rate: %u baud", this->baud_rate_);
  ESP_LOGCONFIG(TAG, "  Stop bits: %u", this->stop_bits_);
  if (this->hw_serial_ != nullptr) {
    ESP_LOGCONFIG(TAG, "  Using hardware serial interface.");
  } else {
    ESP_LOGCONFIG(TAG, "  Using software serial");
  }
  this->check_logger_conflict_();
}

void UARTComponent::write_byte(uint8_t data) {
  if (this->hw_serial_ != nullptr) {
    this->hw_serial_->write(data);
  } else {
    this->sw_serial_->write_byte(data);
  }
  ESP_LOGVV(TAG, "    Wrote 0b" BYTE_TO_BINARY_PATTERN " (0x%02X)", BYTE_TO_BINARY(data), data);
}
void UARTComponent::write_array(const uint8_t *data, size_t len) {
  if (this->hw_serial_ != nullptr) {
    this->hw_serial_->write(data, len);
  } else {
    for (size_t i = 0; i < len; i++)
      this->sw_serial_->write_byte(data[i]);
  }
  for (size_t i = 0; i < len; i++) {
    ESP_LOGVV(TAG, "    Wrote 0b" BYTE_TO_BINARY_PATTERN " (0x%02X)", BYTE_TO_BINARY(data[i]), data[i]);
  }
}
void UARTComponent::write_str(const char *str) {
  if (this->hw_serial_ != nullptr) {
    this->hw_serial_->write(str);
  } else {
    const auto *data = reinterpret_cast<const uint8_t *>(str);
    for (size_t i = 0; data[i] != 0; i++)
      this->sw_serial_->write_byte(data[i]);
  }
  ESP_LOGVV(TAG, "    Wrote \"%s\"", str);
}
bool UARTComponent::read_byte(uint8_t *data) {
  if (!this->check_read_timeout_())
    return false;
  if (this->hw_serial_ != nullptr) {
    *data = this->hw_serial_->read();
  } else {
    *data = this->sw_serial_->read_byte();
  }
  ESP_LOGVV(TAG, "    Read 0b" BYTE_TO_BINARY_PATTERN " (0x%02X)", BYTE_TO_BINARY(*data), *data);
  return true;
}
bool UARTComponent::peek_byte(uint8_t *data) {
  if (!this->check_read_timeout_())
    return false;
  if (this->hw_serial_ != nullptr) {
    *data = this->hw_serial_->peek();
  } else {
    *data = this->sw_serial_->peek_byte();
  }
  return true;
}
bool UARTComponent::read_array(uint8_t *data, size_t len) {
  if (!this->check_read_timeout_(len))
    return false;
  if (this->hw_serial_ != nullptr) {
    this->hw_serial_->readBytes(data, len);
  } else {
    for (size_t i = 0; i < len; i++)
      data[i] = this->sw_serial_->read_byte();
  }
  for (size_t i = 0; i < len; i++) {
    ESP_LOGVV(TAG, "    Read 0b" BYTE_TO_BINARY_PATTERN " (0x%02X)", BYTE_TO_BINARY(data[i]), data[i]);
  }

  return true;
}
bool UARTComponent::check_read_timeout_(size_t len) {
  if (this->available() >= int(len))
    return true;

  uint32_t start_time = millis();
  while (this->available() < int(len)) {
    if (millis() - start_time > 100) {
      ESP_LOGE(TAG, "Reading from UART timed out at byte %u!", this->available());
      return false;
    }
    yield();
  }
  return true;
}
int UARTComponent::available() {
  if (this->hw_serial_ != nullptr) {
    return this->hw_serial_->available();
  } else {
    return this->sw_serial_->available();
  }
}
void UARTComponent::flush() {
  ESP_LOGVV(TAG, "    Flushing...");
  if (this->hw_serial_ != nullptr) {
    this->hw_serial_->flush();
  } else {
    this->sw_serial_->flush();
  }
}

void ESP8266SoftwareSerial::setup(int8_t tx_pin, int8_t rx_pin, uint32_t baud_rate, uint8_t stop_bits) {
  this->bit_time_ = F_CPU / baud_rate;
  if (tx_pin != -1) {
    auto pin = GPIOPin(tx_pin, OUTPUT);
    pin.setup();
    this->tx_pin_ = pin.to_isr();
    this->tx_pin_->digital_write(true);
  }
  if (rx_pin != -1) {
    auto pin = GPIOPin(rx_pin, INPUT);
    pin.setup();
    this->rx_pin_ = pin.to_isr();
    this->rx_buffer_ = new uint8_t[this->rx_buffer_size_];
    pin.attach_interrupt(ESP8266SoftwareSerial::gpio_intr, this, FALLING);
  }
  this->stop_bits_ = stop_bits;
}
void ICACHE_RAM_ATTR ESP8266SoftwareSerial::gpio_intr(ESP8266SoftwareSerial *arg) {
  uint32_t wait = arg->bit_time_ + arg->bit_time_ / 3 - 500;
  const uint32_t start = ESP.getCycleCount();
  uint8_t rec = 0;
  // Manually unroll the loop
  rec |= arg->read_bit_(&wait, start) << 0;
  rec |= arg->read_bit_(&wait, start) << 1;
  rec |= arg->read_bit_(&wait, start) << 2;
  rec |= arg->read_bit_(&wait, start) << 3;
  rec |= arg->read_bit_(&wait, start) << 4;
  rec |= arg->read_bit_(&wait, start) << 5;
  rec |= arg->read_bit_(&wait, start) << 6;
  rec |= arg->read_bit_(&wait, start) << 7;
  // Stop bit
  arg->wait_(&wait, start);
  if (arg->stop_bits_ == 2)
    arg->wait_(&wait, start);

  arg->rx_buffer_[arg->rx_in_pos_] = rec;
  arg->rx_in_pos_ = (arg->rx_in_pos_ + 1) % arg->rx_buffer_size_;
  // Clear RX pin so that the interrupt doesn't re-trigger right away again.
  arg->rx_pin_->clear_interrupt();
}
void ICACHE_RAM_ATTR HOT ESP8266SoftwareSerial::write_byte(uint8_t data) {
  if (this->tx_pin_ == nullptr) {
    ESP_LOGE(TAG, "UART doesn't have TX pins set!");
    return;
  }

  {
    InterruptLock lock;
    uint32_t wait = this->bit_time_;
    const uint32_t start = ESP.getCycleCount();
    // Start bit
    this->write_bit_(false, &wait, start);
    this->write_bit_(data & (1 << 0), &wait, start);
    this->write_bit_(data & (1 << 1), &wait, start);
    this->write_bit_(data & (1 << 2), &wait, start);
    this->write_bit_(data & (1 << 3), &wait, start);
    this->write_bit_(data & (1 << 4), &wait, start);
    this->write_bit_(data & (1 << 5), &wait, start);
    this->write_bit_(data & (1 << 6), &wait, start);
    this->write_bit_(data & (1 << 7), &wait, start);
    // Stop bit
    this->write_bit_(true, &wait, start);
    if (this->stop_bits_ == 2)
      this->wait_(&wait, start);
  }
}
void ICACHE_RAM_ATTR ESP8266SoftwareSerial::wait_(uint32_t *wait, const uint32_t &start) {
  while (ESP.getCycleCount() - start < *wait)
    ;
  *wait += this->bit_time_;
}
bool ICACHE_RAM_ATTR ESP8266SoftwareSerial::read_bit_(uint32_t *wait, const uint32_t &start) {
  this->wait_(wait, start);
  return this->rx_pin_->digital_read();
}
void ICACHE_RAM_ATTR ESP8266SoftwareSerial::write_bit_(bool bit, uint32_t *wait, const uint32_t &start) {
  this->tx_pin_->digital_write(bit);
  this->wait_(wait, start);
}
uint8_t ESP8266SoftwareSerial::read_byte() {
  if (this->rx_in_pos_ == this->rx_out_pos_)
    return 0;
  uint8_t data = this->rx_buffer_[this->rx_out_pos_];
  this->rx_out_pos_ = (this->rx_out_pos_ + 1) % this->rx_buffer_size_;
  return data;
}
uint8_t ESP8266SoftwareSerial::peek_byte() {
  if (this->rx_in_pos_ == this->rx_out_pos_)
    return 0;
  return this->rx_buffer_[this->rx_out_pos_];
}
void ESP8266SoftwareSerial::flush() {
  // Flush is a NO-OP with software serial, all bytes are written immediately.
}
int ESP8266SoftwareSerial::available() {
  int avail = int(this->rx_in_pos_) - int(this->rx_out_pos_);
  if (avail < 0)
    return avail + this->rx_buffer_size_;
  return avail;
}
#endif  // ESP8266

=======
>>>>>>> 839fe49e
size_t UARTComponent::write(uint8_t data) {
  this->write_byte(data);
  return 1;
}
int UARTComponent::read() {
  uint8_t data;
  if (!this->read_byte(&data))
    return -1;
  return data;
}
int UARTComponent::peek() {
  uint8_t data;
  if (!this->peek_byte(&data))
    return -1;
  return data;
}

void UARTComponent::check_logger_conflict_() {
#ifdef USE_LOGGER
  if (this->hw_serial_ == nullptr || logger::global_logger->get_baud_rate() == 0) {
    return;
  }

  if (this->hw_serial_ == logger::global_logger->get_hw_serial()) {
    ESP_LOGW(TAG, "  You're using the same serial port for logging and the UART component. Please "
                  "disable logging over the serial port by setting logger->baud_rate to 0.");
  }
#endif
}

<<<<<<< HEAD
void UARTDevice::check_uart_settings(uint32_t baud_rate, uint8_t stop_bits) {
=======
void UARTDevice::check_uart_settings(uint32_t baud_rate, uint8_t stop_bits, UARTParityOptions parity,
                                     uint8_t data_bits) {
>>>>>>> 839fe49e
  if (this->parent_->baud_rate_ != baud_rate) {
    ESP_LOGE(TAG, "  Invalid baud_rate: Integration requested baud_rate %u but you have %u!", baud_rate,
             this->parent_->baud_rate_);
  }
  if (this->parent_->stop_bits_ != stop_bits) {
    ESP_LOGE(TAG, "  Invalid stop bits: Integration requested stop_bits %u but you have %u!", stop_bits,
             this->parent_->stop_bits_);
  }
  if (this->parent_->data_bits_ != data_bits) {
    ESP_LOGE(TAG, "  Invalid number of data bits: Integration requested %u data bits but you have %u!", data_bits,
             this->parent_->data_bits_);
  }
  if (this->parent_->parity_ != parity) {
    ESP_LOGE(TAG, "  Invalid parity: Integration requested parity %s but you have %s!", parity_to_str(parity),
             parity_to_str(this->parent_->parity_));
  }
}

const char *parity_to_str(UARTParityOptions parity) {
  switch (parity) {
    case UART_CONFIG_PARITY_NONE:
      return "NONE";
    case UART_CONFIG_PARITY_EVEN:
      return "EVEN";
    case UART_CONFIG_PARITY_ODD:
      return "ODD";
    default:
      return "UNKNOWN";
  }
}

}  // namespace uart
}  // namespace esphome<|MERGE_RESOLUTION|>--- conflicted
+++ resolved
@@ -13,347 +13,6 @@
 
 static const char *TAG = "uart";
 
-<<<<<<< HEAD
-#ifdef ARDUINO_ARCH_ESP32
-uint8_t next_uart_num = 1;
-#endif
-
-#ifdef ARDUINO_ARCH_ESP32
-void UARTComponent::setup() {
-  ESP_LOGCONFIG(TAG, "Setting up UART...");
-  // Use Arduino HardwareSerial UARTs if all used pins match the ones
-  // preconfigured by the platform. For example if RX disabled but TX pin
-  // is 1 we still want to use Serial.
-  if (this->tx_pin_.value_or(1) == 1 && this->rx_pin_.value_or(3) == 3) {
-    this->hw_serial_ = &Serial;
-  } else {
-    this->hw_serial_ = new HardwareSerial(next_uart_num++);
-  }
-  int8_t tx = this->tx_pin_.has_value() ? *this->tx_pin_ : -1;
-  int8_t rx = this->rx_pin_.has_value() ? *this->rx_pin_ : -1;
-  uint32_t config = SERIAL_8N1;
-  if (this->stop_bits_ == 2)
-    config = SERIAL_8N2;
-  this->hw_serial_->begin(this->baud_rate_, config, rx, tx);
-}
-
-void UARTComponent::dump_config() {
-  ESP_LOGCONFIG(TAG, "UART Bus:");
-  if (this->tx_pin_.has_value()) {
-    ESP_LOGCONFIG(TAG, "  TX Pin: GPIO%d", *this->tx_pin_);
-  }
-  if (this->rx_pin_.has_value()) {
-    ESP_LOGCONFIG(TAG, "  RX Pin: GPIO%d", *this->rx_pin_);
-  }
-  ESP_LOGCONFIG(TAG, "  Baud Rate: %u baud", this->baud_rate_);
-  ESP_LOGCONFIG(TAG, "  Stop bits: %u", this->stop_bits_);
-  this->check_logger_conflict_();
-}
-
-void UARTComponent::write_byte(uint8_t data) {
-  this->hw_serial_->write(data);
-  ESP_LOGVV(TAG, "    Wrote 0b" BYTE_TO_BINARY_PATTERN " (0x%02X)", BYTE_TO_BINARY(data), data);
-}
-void UARTComponent::write_array(const uint8_t *data, size_t len) {
-  this->hw_serial_->write(data, len);
-  for (size_t i = 0; i < len; i++) {
-    ESP_LOGVV(TAG, "    Wrote 0b" BYTE_TO_BINARY_PATTERN " (0x%02X)", BYTE_TO_BINARY(data[i]), data[i]);
-  }
-}
-void UARTComponent::write_str(const char *str) {
-  this->hw_serial_->write(str);
-  ESP_LOGVV(TAG, "    Wrote \"%s\"", str);
-}
-bool UARTComponent::read_byte(uint8_t *data) {
-  if (!this->check_read_timeout_())
-    return false;
-  *data = this->hw_serial_->read();
-  ESP_LOGVV(TAG, "    Read 0b" BYTE_TO_BINARY_PATTERN " (0x%02X)", BYTE_TO_BINARY(*data), *data);
-  return true;
-}
-bool UARTComponent::peek_byte(uint8_t *data) {
-  if (!this->check_read_timeout_())
-    return false;
-  *data = this->hw_serial_->peek();
-  return true;
-}
-bool UARTComponent::read_array(uint8_t *data, size_t len) {
-  if (!this->check_read_timeout_(len))
-    return false;
-  this->hw_serial_->readBytes(data, len);
-  for (size_t i = 0; i < len; i++) {
-    ESP_LOGVV(TAG, "    Read 0b" BYTE_TO_BINARY_PATTERN " (0x%02X)", BYTE_TO_BINARY(data[i]), data[i]);
-  }
-
-  return true;
-}
-bool UARTComponent::check_read_timeout_(size_t len) {
-  if (this->available() >= len)
-    return true;
-
-  uint32_t start_time = millis();
-  while (this->available() < len) {
-    if (millis() - start_time > 1000) {
-      ESP_LOGE(TAG, "Reading from UART timed out at byte %u!", this->available());
-      return false;
-    }
-  }
-  return true;
-}
-int UARTComponent::available() { return this->hw_serial_->available(); }
-void UARTComponent::flush() {
-  ESP_LOGVV(TAG, "    Flushing...");
-  this->hw_serial_->flush();
-}
-#endif  // ESP32
-
-#ifdef ARDUINO_ARCH_ESP8266
-void UARTComponent::setup() {
-  ESP_LOGCONFIG(TAG, "Setting up UART bus...");
-  // Use Arduino HardwareSerial UARTs if all used pins match the ones
-  // preconfigured by the platform. For example if RX disabled but TX pin
-  // is 1 we still want to use Serial.
-  uint32_t mode = UART_NB_BIT_8 | UART_PARITY_NONE;
-  if (this->stop_bits_ == 1)
-    mode |= UART_NB_STOP_BIT_1;
-  else
-    mode |= UART_NB_STOP_BIT_2;
-  SerialConfig config = static_cast<SerialConfig>(mode);
-  if (this->tx_pin_.value_or(1) == 1 && this->rx_pin_.value_or(3) == 3) {
-    this->hw_serial_ = &Serial;
-    this->hw_serial_->begin(this->baud_rate_, config);
-  } else if (this->tx_pin_.value_or(15) == 15 && this->rx_pin_.value_or(13) == 13) {
-    this->hw_serial_ = &Serial;
-    this->hw_serial_->begin(this->baud_rate_, config);
-    this->hw_serial_->swap();
-  } else if (this->tx_pin_.value_or(2) == 2 && this->rx_pin_.value_or(8) == 8) {
-    this->hw_serial_ = &Serial1;
-    this->hw_serial_->begin(this->baud_rate_, config);
-  } else {
-    this->sw_serial_ = new ESP8266SoftwareSerial();
-    int8_t tx = this->tx_pin_.has_value() ? *this->tx_pin_ : -1;
-    int8_t rx = this->rx_pin_.has_value() ? *this->rx_pin_ : -1;
-    this->sw_serial_->setup(tx, rx, this->baud_rate_, this->stop_bits_);
-  }
-}
-
-void UARTComponent::dump_config() {
-  ESP_LOGCONFIG(TAG, "UART Bus:");
-  if (this->tx_pin_.has_value()) {
-    ESP_LOGCONFIG(TAG, "  TX Pin: GPIO%d", *this->tx_pin_);
-  }
-  if (this->rx_pin_.has_value()) {
-    ESP_LOGCONFIG(TAG, "  RX Pin: GPIO%d", *this->rx_pin_);
-  }
-  ESP_LOGCONFIG(TAG, "  Baud Rate: %u baud", this->baud_rate_);
-  ESP_LOGCONFIG(TAG, "  Stop bits: %u", this->stop_bits_);
-  if (this->hw_serial_ != nullptr) {
-    ESP_LOGCONFIG(TAG, "  Using hardware serial interface.");
-  } else {
-    ESP_LOGCONFIG(TAG, "  Using software serial");
-  }
-  this->check_logger_conflict_();
-}
-
-void UARTComponent::write_byte(uint8_t data) {
-  if (this->hw_serial_ != nullptr) {
-    this->hw_serial_->write(data);
-  } else {
-    this->sw_serial_->write_byte(data);
-  }
-  ESP_LOGVV(TAG, "    Wrote 0b" BYTE_TO_BINARY_PATTERN " (0x%02X)", BYTE_TO_BINARY(data), data);
-}
-void UARTComponent::write_array(const uint8_t *data, size_t len) {
-  if (this->hw_serial_ != nullptr) {
-    this->hw_serial_->write(data, len);
-  } else {
-    for (size_t i = 0; i < len; i++)
-      this->sw_serial_->write_byte(data[i]);
-  }
-  for (size_t i = 0; i < len; i++) {
-    ESP_LOGVV(TAG, "    Wrote 0b" BYTE_TO_BINARY_PATTERN " (0x%02X)", BYTE_TO_BINARY(data[i]), data[i]);
-  }
-}
-void UARTComponent::write_str(const char *str) {
-  if (this->hw_serial_ != nullptr) {
-    this->hw_serial_->write(str);
-  } else {
-    const auto *data = reinterpret_cast<const uint8_t *>(str);
-    for (size_t i = 0; data[i] != 0; i++)
-      this->sw_serial_->write_byte(data[i]);
-  }
-  ESP_LOGVV(TAG, "    Wrote \"%s\"", str);
-}
-bool UARTComponent::read_byte(uint8_t *data) {
-  if (!this->check_read_timeout_())
-    return false;
-  if (this->hw_serial_ != nullptr) {
-    *data = this->hw_serial_->read();
-  } else {
-    *data = this->sw_serial_->read_byte();
-  }
-  ESP_LOGVV(TAG, "    Read 0b" BYTE_TO_BINARY_PATTERN " (0x%02X)", BYTE_TO_BINARY(*data), *data);
-  return true;
-}
-bool UARTComponent::peek_byte(uint8_t *data) {
-  if (!this->check_read_timeout_())
-    return false;
-  if (this->hw_serial_ != nullptr) {
-    *data = this->hw_serial_->peek();
-  } else {
-    *data = this->sw_serial_->peek_byte();
-  }
-  return true;
-}
-bool UARTComponent::read_array(uint8_t *data, size_t len) {
-  if (!this->check_read_timeout_(len))
-    return false;
-  if (this->hw_serial_ != nullptr) {
-    this->hw_serial_->readBytes(data, len);
-  } else {
-    for (size_t i = 0; i < len; i++)
-      data[i] = this->sw_serial_->read_byte();
-  }
-  for (size_t i = 0; i < len; i++) {
-    ESP_LOGVV(TAG, "    Read 0b" BYTE_TO_BINARY_PATTERN " (0x%02X)", BYTE_TO_BINARY(data[i]), data[i]);
-  }
-
-  return true;
-}
-bool UARTComponent::check_read_timeout_(size_t len) {
-  if (this->available() >= int(len))
-    return true;
-
-  uint32_t start_time = millis();
-  while (this->available() < int(len)) {
-    if (millis() - start_time > 100) {
-      ESP_LOGE(TAG, "Reading from UART timed out at byte %u!", this->available());
-      return false;
-    }
-    yield();
-  }
-  return true;
-}
-int UARTComponent::available() {
-  if (this->hw_serial_ != nullptr) {
-    return this->hw_serial_->available();
-  } else {
-    return this->sw_serial_->available();
-  }
-}
-void UARTComponent::flush() {
-  ESP_LOGVV(TAG, "    Flushing...");
-  if (this->hw_serial_ != nullptr) {
-    this->hw_serial_->flush();
-  } else {
-    this->sw_serial_->flush();
-  }
-}
-
-void ESP8266SoftwareSerial::setup(int8_t tx_pin, int8_t rx_pin, uint32_t baud_rate, uint8_t stop_bits) {
-  this->bit_time_ = F_CPU / baud_rate;
-  if (tx_pin != -1) {
-    auto pin = GPIOPin(tx_pin, OUTPUT);
-    pin.setup();
-    this->tx_pin_ = pin.to_isr();
-    this->tx_pin_->digital_write(true);
-  }
-  if (rx_pin != -1) {
-    auto pin = GPIOPin(rx_pin, INPUT);
-    pin.setup();
-    this->rx_pin_ = pin.to_isr();
-    this->rx_buffer_ = new uint8_t[this->rx_buffer_size_];
-    pin.attach_interrupt(ESP8266SoftwareSerial::gpio_intr, this, FALLING);
-  }
-  this->stop_bits_ = stop_bits;
-}
-void ICACHE_RAM_ATTR ESP8266SoftwareSerial::gpio_intr(ESP8266SoftwareSerial *arg) {
-  uint32_t wait = arg->bit_time_ + arg->bit_time_ / 3 - 500;
-  const uint32_t start = ESP.getCycleCount();
-  uint8_t rec = 0;
-  // Manually unroll the loop
-  rec |= arg->read_bit_(&wait, start) << 0;
-  rec |= arg->read_bit_(&wait, start) << 1;
-  rec |= arg->read_bit_(&wait, start) << 2;
-  rec |= arg->read_bit_(&wait, start) << 3;
-  rec |= arg->read_bit_(&wait, start) << 4;
-  rec |= arg->read_bit_(&wait, start) << 5;
-  rec |= arg->read_bit_(&wait, start) << 6;
-  rec |= arg->read_bit_(&wait, start) << 7;
-  // Stop bit
-  arg->wait_(&wait, start);
-  if (arg->stop_bits_ == 2)
-    arg->wait_(&wait, start);
-
-  arg->rx_buffer_[arg->rx_in_pos_] = rec;
-  arg->rx_in_pos_ = (arg->rx_in_pos_ + 1) % arg->rx_buffer_size_;
-  // Clear RX pin so that the interrupt doesn't re-trigger right away again.
-  arg->rx_pin_->clear_interrupt();
-}
-void ICACHE_RAM_ATTR HOT ESP8266SoftwareSerial::write_byte(uint8_t data) {
-  if (this->tx_pin_ == nullptr) {
-    ESP_LOGE(TAG, "UART doesn't have TX pins set!");
-    return;
-  }
-
-  {
-    InterruptLock lock;
-    uint32_t wait = this->bit_time_;
-    const uint32_t start = ESP.getCycleCount();
-    // Start bit
-    this->write_bit_(false, &wait, start);
-    this->write_bit_(data & (1 << 0), &wait, start);
-    this->write_bit_(data & (1 << 1), &wait, start);
-    this->write_bit_(data & (1 << 2), &wait, start);
-    this->write_bit_(data & (1 << 3), &wait, start);
-    this->write_bit_(data & (1 << 4), &wait, start);
-    this->write_bit_(data & (1 << 5), &wait, start);
-    this->write_bit_(data & (1 << 6), &wait, start);
-    this->write_bit_(data & (1 << 7), &wait, start);
-    // Stop bit
-    this->write_bit_(true, &wait, start);
-    if (this->stop_bits_ == 2)
-      this->wait_(&wait, start);
-  }
-}
-void ICACHE_RAM_ATTR ESP8266SoftwareSerial::wait_(uint32_t *wait, const uint32_t &start) {
-  while (ESP.getCycleCount() - start < *wait)
-    ;
-  *wait += this->bit_time_;
-}
-bool ICACHE_RAM_ATTR ESP8266SoftwareSerial::read_bit_(uint32_t *wait, const uint32_t &start) {
-  this->wait_(wait, start);
-  return this->rx_pin_->digital_read();
-}
-void ICACHE_RAM_ATTR ESP8266SoftwareSerial::write_bit_(bool bit, uint32_t *wait, const uint32_t &start) {
-  this->tx_pin_->digital_write(bit);
-  this->wait_(wait, start);
-}
-uint8_t ESP8266SoftwareSerial::read_byte() {
-  if (this->rx_in_pos_ == this->rx_out_pos_)
-    return 0;
-  uint8_t data = this->rx_buffer_[this->rx_out_pos_];
-  this->rx_out_pos_ = (this->rx_out_pos_ + 1) % this->rx_buffer_size_;
-  return data;
-}
-uint8_t ESP8266SoftwareSerial::peek_byte() {
-  if (this->rx_in_pos_ == this->rx_out_pos_)
-    return 0;
-  return this->rx_buffer_[this->rx_out_pos_];
-}
-void ESP8266SoftwareSerial::flush() {
-  // Flush is a NO-OP with software serial, all bytes are written immediately.
-}
-int ESP8266SoftwareSerial::available() {
-  int avail = int(this->rx_in_pos_) - int(this->rx_out_pos_);
-  if (avail < 0)
-    return avail + this->rx_buffer_size_;
-  return avail;
-}
-#endif  // ESP8266
-
-=======
->>>>>>> 839fe49e
 size_t UARTComponent::write(uint8_t data) {
   this->write_byte(data);
   return 1;
@@ -384,12 +43,8 @@
 #endif
 }
 
-<<<<<<< HEAD
-void UARTDevice::check_uart_settings(uint32_t baud_rate, uint8_t stop_bits) {
-=======
 void UARTDevice::check_uart_settings(uint32_t baud_rate, uint8_t stop_bits, UARTParityOptions parity,
                                      uint8_t data_bits) {
->>>>>>> 839fe49e
   if (this->parent_->baud_rate_ != baud_rate) {
     ESP_LOGE(TAG, "  Invalid baud_rate: Integration requested baud_rate %u but you have %u!", baud_rate,
              this->parent_->baud_rate_);
