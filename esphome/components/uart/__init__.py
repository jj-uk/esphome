import esphome.codegen as cg
import esphome.config_validation as cv
from esphome import pins, automation
from esphome.const import CONF_BAUD_RATE, CONF_ID, CONF_RX_PIN, CONF_TX_PIN, CONF_UART_ID, \
    CONF_DATA, CONF_RX_BUFFER_SIZE
from esphome.core import CORE, coroutine

CODEOWNERS = ['@esphome/core']
uart_ns = cg.esphome_ns.namespace('uart')
UARTComponent = uart_ns.class_('UARTComponent', cg.Component)
UARTDevice = uart_ns.class_('UARTDevice')
UARTWriteAction = uart_ns.class_('UARTWriteAction', automation.Action)
MULTI_CONF = True


def validate_raw_data(value):
    if isinstance(value, str):
        return value.encode('utf-8')
    if isinstance(value, str):
        return value
    if isinstance(value, list):
        return cv.Schema([cv.hex_uint8_t])(value)
    raise cv.Invalid("data must either be a string wrapped in quotes or a list of bytes")


def validate_rx_pin(value):
    value = pins.input_pin(value)
    if CORE.is_esp8266 and value >= 16:
        raise cv.Invalid("Pins GPIO16 and GPIO17 cannot be used as RX pins on ESP8266.")
    return value


<<<<<<< HEAD
CONF_STOP_BITS = 'stop_bits'
=======
UARTParityOptions = uart_ns.enum('UARTParityOptions')
UART_PARITY_OPTIONS = {
    'NONE': UARTParityOptions.UART_CONFIG_PARITY_NONE,
    'EVEN': UARTParityOptions.UART_CONFIG_PARITY_EVEN,
    'ODD': UARTParityOptions.UART_CONFIG_PARITY_ODD,
}

CONF_STOP_BITS = 'stop_bits'
CONF_DATA_BITS = 'data_bits'
CONF_PARITY = 'parity'

>>>>>>> 65a489eb
CONFIG_SCHEMA = cv.All(cv.Schema({
    cv.GenerateID(): cv.declare_id(UARTComponent),
    cv.Required(CONF_BAUD_RATE): cv.int_range(min=1),
    cv.Optional(CONF_TX_PIN): pins.output_pin,
    cv.Optional(CONF_RX_PIN): validate_rx_pin,
<<<<<<< HEAD
    cv.Optional(CONF_STOP_BITS, default=1): cv.one_of(1, 2, int=True),
=======
    cv.Optional(CONF_RX_BUFFER_SIZE, default=256): cv.validate_bytes,
    cv.Optional(CONF_STOP_BITS, default=1): cv.one_of(1, 2, int=True),
    cv.Optional(CONF_DATA_BITS, default=8): cv.int_range(min=5, max=8),
    cv.Optional(CONF_PARITY, default="NONE"): cv.enum(UART_PARITY_OPTIONS, upper=True)
>>>>>>> 65a489eb
}).extend(cv.COMPONENT_SCHEMA), cv.has_at_least_one_key(CONF_TX_PIN, CONF_RX_PIN))


def to_code(config):
    cg.add_global(uart_ns.using)
    var = cg.new_Pvariable(config[CONF_ID])
    yield cg.register_component(var, config)

    cg.add(var.set_baud_rate(config[CONF_BAUD_RATE]))

    if CONF_TX_PIN in config:
        cg.add(var.set_tx_pin(config[CONF_TX_PIN]))
    if CONF_RX_PIN in config:
        cg.add(var.set_rx_pin(config[CONF_RX_PIN]))
<<<<<<< HEAD
    cg.add(var.set_stop_bits(config[CONF_STOP_BITS]))
=======
    cg.add(var.set_rx_buffer_size(config[CONF_RX_BUFFER_SIZE]))
    cg.add(var.set_stop_bits(config[CONF_STOP_BITS]))
    cg.add(var.set_data_bits(config[CONF_DATA_BITS]))
    cg.add(var.set_parity(config[CONF_PARITY]))
>>>>>>> 65a489eb


# A schema to use for all UART devices, all UART integrations must extend this!
UART_DEVICE_SCHEMA = cv.Schema({
    cv.GenerateID(CONF_UART_ID): cv.use_id(UARTComponent),
})


@coroutine
def register_uart_device(var, config):
    """Register a UART device, setting up all the internal values.

    This is a coroutine, you need to await it with a 'yield' expression!
    """
    parent = yield cg.get_variable(config[CONF_UART_ID])
    cg.add(var.set_uart_parent(parent))


@automation.register_action('uart.write', UARTWriteAction, cv.maybe_simple_value({
    cv.GenerateID(): cv.use_id(UARTComponent),
    cv.Required(CONF_DATA): cv.templatable(validate_raw_data),
}, key=CONF_DATA))
def uart_write_to_code(config, action_id, template_arg, args):
    var = cg.new_Pvariable(action_id, template_arg)
    yield cg.register_parented(var, config[CONF_ID])
    data = config[CONF_DATA]
    if isinstance(data, bytes):
        data = list(data)

    if cg.is_template(data):
        templ = yield cg.templatable(data, args, cg.std_vector.template(cg.uint8))
        cg.add(var.set_data_template(templ))
    else:
        cg.add(var.set_data_static(data))
    yield var<|MERGE_RESOLUTION|>--- conflicted
+++ resolved
@@ -30,9 +30,6 @@
     return value
 
 
-<<<<<<< HEAD
-CONF_STOP_BITS = 'stop_bits'
-=======
 UARTParityOptions = uart_ns.enum('UARTParityOptions')
 UART_PARITY_OPTIONS = {
     'NONE': UARTParityOptions.UART_CONFIG_PARITY_NONE,
@@ -44,20 +41,15 @@
 CONF_DATA_BITS = 'data_bits'
 CONF_PARITY = 'parity'
 
->>>>>>> 65a489eb
 CONFIG_SCHEMA = cv.All(cv.Schema({
     cv.GenerateID(): cv.declare_id(UARTComponent),
     cv.Required(CONF_BAUD_RATE): cv.int_range(min=1),
     cv.Optional(CONF_TX_PIN): pins.output_pin,
     cv.Optional(CONF_RX_PIN): validate_rx_pin,
-<<<<<<< HEAD
-    cv.Optional(CONF_STOP_BITS, default=1): cv.one_of(1, 2, int=True),
-=======
     cv.Optional(CONF_RX_BUFFER_SIZE, default=256): cv.validate_bytes,
     cv.Optional(CONF_STOP_BITS, default=1): cv.one_of(1, 2, int=True),
     cv.Optional(CONF_DATA_BITS, default=8): cv.int_range(min=5, max=8),
     cv.Optional(CONF_PARITY, default="NONE"): cv.enum(UART_PARITY_OPTIONS, upper=True)
->>>>>>> 65a489eb
 }).extend(cv.COMPONENT_SCHEMA), cv.has_at_least_one_key(CONF_TX_PIN, CONF_RX_PIN))
 
 
@@ -72,14 +64,10 @@
         cg.add(var.set_tx_pin(config[CONF_TX_PIN]))
     if CONF_RX_PIN in config:
         cg.add(var.set_rx_pin(config[CONF_RX_PIN]))
-<<<<<<< HEAD
-    cg.add(var.set_stop_bits(config[CONF_STOP_BITS]))
-=======
     cg.add(var.set_rx_buffer_size(config[CONF_RX_BUFFER_SIZE]))
     cg.add(var.set_stop_bits(config[CONF_STOP_BITS]))
     cg.add(var.set_data_bits(config[CONF_DATA_BITS]))
     cg.add(var.set_parity(config[CONF_PARITY]))
->>>>>>> 65a489eb
 
 
 # A schema to use for all UART devices, all UART integrations must extend this!
