--- conflicted
+++ resolved
@@ -1481,8 +1481,6 @@
  protected:
   bool decode_varint(uint32_t field_id, ProtoVarInt value) override;
 };
-<<<<<<< HEAD
-=======
 class BluetoothGATTErrorResponse : public ProtoMessage {
  public:
   uint64_t address{0};
@@ -1520,7 +1518,6 @@
  protected:
   bool decode_varint(uint32_t field_id, ProtoVarInt value) override;
 };
->>>>>>> 288e3c3e
 
 }  // namespace api
 }  // namespace esphome